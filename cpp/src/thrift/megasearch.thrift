--- conflicted
+++ resolved
@@ -29,28 +29,7 @@
 }
 
 
-/**
-<<<<<<< HEAD
- * @brief Table column description
- */
-struct Column {
-    1: required i32 type;          ///< Column Type: 0:invalid/1:int8/2:int16/3:int32/4:int64/5:float32/6:float64/7:date/8:vector
-    2: required string name;       ///< Column name
-}
 
-/**
- * @brief Table vector column description
- */
-struct VectorColumn {
-    1: required Column base;                 ///< Base column schema
-    2: required i64 dimension;               ///< Vector dimension
-    3: required string index_type;           ///< Index type, optional: raw, ivf
-    4: bool store_raw_vector = false;        ///< Is vector self stored in the table
-}
-
-/**
-=======
->>>>>>> a1eda477
  * @brief Table Schema
  */
 struct TableSchema {
