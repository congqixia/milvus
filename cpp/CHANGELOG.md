# Changelog

Please mark all change in change log and use the ticket from JIRA.

# Milvus 0.4.0 (2019-07-28)

## Bug
- MS-411 - Fix metric unittest linking error
- MS-412 - Fix gpu cache logical error
- MS-416 - ExecutionEngineImpl::GpuCache has not return value cause crash
- MS-417 - YAML sequence load disable cause scheduler startup failed
- MS-413 - Create index failed and server exited
- MS-427 - Describe index error after drop index
- MS-432 - Search vectors params nprobe need to check max number
- MS-431 - Search vectors params nprobe: 0/-1, expected result: raise exception
- MS-331 - Crate Table : when table exists, error code is META_FAILED(code=15) rather than ILLEGAL TABLE NAME(code=9))
- MS-430 - Search no result if index created with FLAT
- MS-443 - Create index hang again
- MS-436 - Delete vectors failed if index created with index_type: IVF_FLAT/IVF_SQ8
- MS-449 - Add vectors twice success, once with ids, the other no ids
- MS-450 - server hang after run stop_server.sh
- MS-458 - Keep building index for one file when no gpu resource
- MS-461 - Mysql meta unittest failed
- MS-462 - Run milvus server twices, should display error
- MS-463 - Search timeout
- MS-467 - mysql db test failed
- MS-470 - Drop index success, which table not created
- MS-471 - code coverage run failed
<<<<<<< HEAD
- MS-453 - GPU search error when nprobe set more than 1024
=======
- MS-492 - Drop index failed if index have been created with index_type: FLAT
- MS-493 - Knowhere unittest crash
>>>>>>> a76ab915

## Improvement
- MS-327 - Clean code for milvus
- MS-336 - Scheduler interface
- MS-344 - Add TaskTable Test
- MS-345 - Add Node Test
- MS-346 - Add some implementation of scheduler to solve compile error
- MS-348 - Add ResourceFactory Test
- MS-350 - Remove knowhere submodule
- MS-354 - Add task class and interface in scheduler
- MS-355 - Add copy interface in ExcutionEngine
- MS-357 - Add minimum schedule function
- MS-359 - Add cost test in new scheduler
- MS-361 - Add event in resource
- MS-364 - Modify tasktableitem in tasktable
- MS-365 - Use tasktableitemptr instead in event
- MS-366 - Implement TaskTable
- MS-368 - Implement cost.cpp
- MS-371 - Add TaskTableUpdatedEvent
- MS-373 - Add resource test
- MS-374 - Add action definition
- MS-375 - Add Dump implementation for Event
- MS-376 - Add loader and executor enable flag in Resource avoid diskresource execute task
- MS-377 - Improve process thread trigger in ResourceMgr, Scheduler and TaskTable
- MS-378 - Debug and Update normal_test in scheduler unittest
- MS-379 - Add Dump implementation in Resource
- MS-380 - Update resource loader and executor, work util all finished
- MS-383 - Modify condition variable usage in scheduler
- MS-384 - Add global instance of ResourceMgr and Scheduler
- MS-389 - Add clone interface in Task
- MS-390 - Update resource construct function
- MS-391 - Add PushTaskToNeighbourHasExecutor action
- MS-394 - Update scheduler unittest
- MS-400 - Add timestamp record in task state change function
- MS-402 - Add dump implementation for TaskTableItem
- MS-406 - Add table flag for meta
- MS-403 - Add GpuCacheMgr
- MS-404 - Release index after search task done avoid memory increment continues
- MS-405 - Add delete task support
- MS-407 - Reconstruct MetricsCollector
- MS-408 - Add device_id in resource construct function
- MS-409 - Using new scheduler
- MS-413 - Remove thrift dependency
- MS-410 - Add resource config comment
- MS-414 - Add TaskType in Scheduler::Task
- MS-415 - Add command tasktable to dump all tasktables
- MS-418 - Update server_config.template file, set CPU compute only default
- MS-419 - Move index_file_size from IndexParam to TableSchema
- MS-421 - Add TaskLabel in scheduler
- MS-422 - Support DeleteTask in Multi-GpuResource case
- MS-428 - Add PushTaskByDataLocality in scheduler
- MS-440 - Add DumpTaskTables in sdk
- MS-442 - Merge Knowhere
- MS-445 - Rename CopyCompleted to LoadCompleted
- MS-451 - Update server_config.template file, set GPU compute default
- MS-455 - Distribute tasks by minimal cost in scheduler
- MS-460 - Put transport speed as weight when choosing neighbour to execute task
- MS-459 - Add cache for pick function in tasktable
- MS-476 - Improve search performance
- MS-482 - Change search stream transport to unary in grpc
- MS-487 - Define metric type in CreateTable
- MS-488 - Improve code format in scheduler

## New Feature
- MS-343 - Implement ResourceMgr
- MS-338 - NewAPI: refine code to support CreateIndex
- MS-339 - NewAPI: refine code to support DropIndex
- MS-340 - NewAPI: implement DescribeIndex

## Task
- MS-297 - disable mysql unit test

# Milvus 0.3.1 (2019-07-10)

## Bug

- MS-148 - Disable cleanup if mode is read only
- MS-149 - Fixed searching only one index file issue in distributed mode
- MS-153 - Fix c_str error when connecting to MySQL
- MS-157 - Fix changelog
- MS-190 - Use env variable to switch mem manager and fix cmake
- MS-217 - Fix SQ8 row count bug
- MS-224 - Return AlreadyExist status in MySQLMetaImpl::CreateTable if table already exists
- MS-232 - Add MySQLMetaImpl::UpdateTableFilesToIndex and set maximum_memory to default if config value = 0
- MS-233 - Remove mem manager log
- MS-230 - Change parameter name: Maximum_memory to insert_buffer_size
- MS-234 - Some case cause background merge thread stop
- MS-235 - Some test cases random fail
- MS-236 - Add MySQLMetaImpl::HasNonIndexFiles
- MS-257 - Update bzip2 download url
- MS-288 - Update compile scripts
- MS-330 - Stability test failed caused by server core dumped
- MS-347 - Build index hangs again
- MS-382 - fix MySQLMetaImpl::CleanUpFilesWithTTL unknown column bug

## Improvement
- MS-156 - Add unittest for merge result functions
- MS-152 - Delete assert in MySQLMetaImpl and change MySQLConnectionPool impl
- MS-204 - Support multi db_path
- MS-206 - Support SQ8 index type
- MS-208 - Add buildinde interface for C++ SDK
- MS-212 - Support Inner product metric type
- MS-241 - Build Faiss with MKL if using Intel CPU; else build with OpenBlas
- MS-242 - Clean up cmake and change MAKE_BUILD_ARGS to be user defined variable
- MS-245 - Improve search result transfer performance
- MS-248 - Support AddVector/SearchVector profiling
- MS-256 - Add more cache config
- MS-260 - Refine log
- MS-249 - Check machine hardware during initialize
- MS-261 - Update faiss version to 1.5.3 and add BUILD_FAISS_WITH_MKL as an option
- MS-266 - Improve topk reduce time by using multi-threads
- MS-275 - Avoid sqlite logic error excetion
- MS-278 - add IndexStatsHelper
- MS-313 - add GRPC
- MS-325 - add grpc status return for C++ sdk and modify some format
- MS-278 - Add IndexStatsHelper
- MS-312 - Set openmp thread number by config
- MS-305 - Add CPU core percent metric
- MS-310 - Add milvus CPU utilization ratio and CPU/GPU temperature metrics
- MS-324 - Show error when there is not enough gpu memory to build index
- MS-328 - Check metric type on server start
- MS-332 - Set grpc and thrift server run concurrently
- MS-352 - Add hybrid index

## New Feature
- MS-180 - Add new mem manager
- MS-195 - Add nlist and use_blas_threshold conf
- MS-137 - Integrate knowhere

## Task

- MS-125 - Create 0.3.1 release branch
- MS-306 - Optimize build efficiency

# Milvus 0.3.0 (2019-06-30)

## Bug
- MS-104 - Fix unittest lcov execution error
- MS-102 - Fix build script file condition error
- MS-80 - Fix server hang issue
- MS-89 - Fix compile failed, libgpufaiss.a link missing
- MS-90 - Fix arch match incorrect on ARM
- MS-99 - Fix compilation bug
- MS-110 - Avoid huge file size

## Improvement
- MS-82 - Update server startup welcome message
- MS-83 - Update vecwise to Milvus
- MS-77 - Performance issue of post-search action
- MS-22 - Enhancement for MemVector size control 
- MS-92 - Unify behavior of debug and release build
- MS-98 - Install all unit test to installation directory
- MS-115 - Change is_startup of metric_config switch from true to on
- MS-122 - Archive criteria config 
- MS-124 - HasTable interface
- MS-126 - Add more error code
- MS-128 - Change default db path

## New Feature

- MS-57 - Implement index load/search pipeline
- MS-56 - Add version information when server is started
- MS-64 - Different table can have different index type
- MS-52 - Return search score
- MS-66 - Support time range query
- MS-68 - Remove rocksdb from third-party
- MS-70 - cmake: remove redundant libs in src
- MS-71 - cmake: fix faiss dependency
- MS-72 - cmake: change prometheus source to git
- MS-73 - cmake: delete civetweb
- MS-65 - Implement GetTableRowCount interface
- MS-45 - Implement DeleteTable interface
- MS-75 - cmake: change faiss version to 1.5.2; add CUDA gencode
- MS-81 - fix faiss ptx issue; change cuda gencode
- MS-84 - cmake: add arrow, jemalloc and jsoncons third party; default build option OFF
- MS-85 - add NetIO metric
- MS-96 - add new query interface for specified files
- MS-97 - Add S3 SDK for MinIO Storage
- MS-105 - Add MySQL
- MS-130 - Add prometheus_test
- MS-144 - Add nprobe config
- MS-147 - Enable IVF
- MS-130 - Add prometheus_test

## Task
- MS-74 - Change README.md in cpp
- MS-88 - Add support for arm architecture

# Milvus 0.2.0 (2019-05-31)

## Bug

- MS-32 - Fix thrift error
- MS-34 - Fix prometheus-cpp thirdparty
- MS-67 - Fix license check bug
- MS-76 - Fix pipeline crash bug
- MS-100 - cmake: fix AWS build issue
- MS-101 - change AWS build type to Release

## Improvement

- MS-20 - Clean Code Part 1

## New Feature

- MS-5 - Implement Auto Archive Feature
- MS-6 - Implement SDK interface part 1
- MS-16 - Implement metrics without prometheus
- MS-21 - Implement SDK interface part 2
- MS-26 - cmake. Add thirdparty packages
- MS-31 - cmake: add prometheus
- MS-33 - cmake: add -j4 to make third party packages build faster
- MS-27 - support gpu config and disable license build config in cmake
- MS-47 - Add query vps metrics
- MS-37 - Add query, cache usage, disk write speed and file data size metrics
- MS-30 - Use faiss v1.5.2
- MS-54 - cmake: Change Thrift third party URL to github.com
- MS-69 - prometheus: add all proposed metrics

## Task

- MS-1 - Add CHANGELOG.md
- MS-4 - Refactor the vecwise_engine code structure
- MS-62 - Search range to all if no date specified<|MERGE_RESOLUTION|>--- conflicted
+++ resolved
@@ -26,12 +26,9 @@
 - MS-467 - mysql db test failed
 - MS-470 - Drop index success, which table not created
 - MS-471 - code coverage run failed
-<<<<<<< HEAD
-- MS-453 - GPU search error when nprobe set more than 1024
-=======
 - MS-492 - Drop index failed if index have been created with index_type: FLAT
 - MS-493 - Knowhere unittest crash
->>>>>>> a76ab915
+- MS-453 - GPU search error when nprobe set more than 1024
 
 ## Improvement
 - MS-327 - Clean code for milvus
