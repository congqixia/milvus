--- conflicted
+++ resolved
@@ -74,12 +74,9 @@
 - MS-442 - Merge Knowhere
 - MS-445 - Rename CopyCompleted to LoadCompleted
 - MS-451 - Update server_config.template file, set GPU compute default
-<<<<<<< HEAD
 - MS-455 - Distribute tasks by minimal cost in scheduler
 - MS-460 - Put transport speed as weight when choosing neighbour to execute task
-=======
 - MS-459 - Add cache for pick function in tasktable
->>>>>>> d03a453e
 
 ## New Feature
 - MS-343 - Implement ResourceMgr
